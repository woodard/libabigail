// SPDX-License-Identifier: Apache-2.0 WITH LLVM-exception
// -*- Mode: C++ -*-
//
// Copyright (C) 2013-2021 Red Hat, Inc.
//
// Author: Dodji Seketeli

/// @file
///
/// This is a program aimed at checking that a binary instrumentation
/// (bi) file is well formed and valid enough.  It acts by loading an
/// input bi file and saving it back to a temporary file.  It then
/// runs a diff on the two files and expects the result of the diff to
/// be empty.

#include "config.h"
#include <cstdio>
#include <cstdlib>
#include <cstring>
#include <fstream>
#include <iostream>
#include <memory>
#include <string>
#include <vector>
#include "abg-config.h"
#include "abg-tools-utils.h"
#include "abg-ir.h"
#include "abg-corpus.h"
#include "abg-reader.h"
#include "abg-dwarf-reader.h"
#ifdef WITH_CTF
#include "abg-ctf-reader.h"
#endif
#include "abg-writer.h"
#include "abg-suppression.h"

using std::string;
using std::cerr;
using std::cin;
using std::cout;
using std::ostream;
using std::ofstream;
using std::vector;
using std::unordered_set;
using std::unique_ptr;
using abigail::tools_utils::emit_prefix;
using abigail::tools_utils::check_file;
using abigail::tools_utils::file_type;
using abigail::tools_utils::guess_file_type;
using abigail::suppr::suppression_sptr;
using abigail::suppr::suppressions_type;
using abigail::suppr::read_suppressions;
using abigail::type_base;
using abigail::type_or_decl_base;
using abigail::type_base_sptr;
using abigail::type_or_decl_base_sptr;
using abigail::corpus;
using abigail::corpus_sptr;
using abigail::xml_reader::read_translation_unit_from_file;
using abigail::xml_reader::read_translation_unit_from_istream;
using abigail::xml_reader::read_corpus_from_native_xml;
using abigail::xml_reader::read_corpus_from_native_xml_file;
using abigail::xml_reader::read_corpus_group_from_input;
#ifdef WITH_SHOW_TYPE_USE_IN_ABILINT
using abigail::xml_reader::get_types_from_type_id;
using abigail::xml_reader::get_artifact_used_by_relation_map;
#endif
using abigail::dwarf_reader::read_corpus_from_elf;
using abigail::xml_writer::write_translation_unit;
using abigail::xml_writer::write_context_sptr;
using abigail::xml_writer::create_write_context;
using abigail::xml_writer::write_corpus;
using abigail::xml_writer::write_corpus_to_archive;

struct options
{
  string			wrong_option;
  string			file_path;
  bool				display_version;
  bool				read_from_stdin;
  bool				read_tu;
  bool				diff;
  bool				noout;
#ifdef WITH_CTF
  bool				use_ctf;
#endif
  std::shared_ptr<char>	di_root_path;
  vector<string>		suppression_paths;
  string			headers_dir;
  vector<string>		header_files;
#if WITH_SHOW_TYPE_USE_IN_ABILINT
  string			type_id_to_show;
#endif

  options()
    : display_version(false),
      read_from_stdin(false),
      read_tu(false),
      diff(false),
      noout(false)
#ifdef WITH_CTF
    ,
      use_ctf(false)
#endif
  {}
};//end struct options;

#ifdef WITH_SHOW_TYPE_USE_IN_ABILINT
/// A tree node representing the "use" relation between an artifact A
/// (e.g, a type) and a set of artifacts {A'} that use "A" as in "A"
/// is a sub-type of A'.
///
/// So the node contains the artifact A and a vector children nodes
/// that contain the A' artifacts that use A.
struct artifact_use_relation_tree
{
  artifact_use_relation_tree *root_node = nullptr;
  /// The parent node of this one.  Is nullptr if this node is the root
  /// node.
  artifact_use_relation_tree *parent = nullptr;
  /// The artifact contained in this node.
  type_or_decl_base* artifact = nullptr;
  /// The vector of children nodes that carry the artifacts that
  /// actually use the 'artifact' above.  In other words, the
  /// 'artifact" data member above is a sub-type of each artifact
  /// contained in this vector.
  vector<unique_ptr<artifact_use_relation_tree>> artifact_users;
  /// This is the set of artifacts that have been added to the tree.
  /// This is useful to ensure that all artifacts are added just once
  /// in the tree to prevent infinite loops.
  unordered_set<type_or_decl_base *> artifacts;

  /// The constructor of the tree node.
  ///
  /// @param the artifact to consider.
  artifact_use_relation_tree(type_or_decl_base* t)
    : artifact (t)
  {
    ABG_ASSERT(t && !artifact_in_tree(t));
    record_artifact(t);
  }

  /// Add a user artifact node for the artifact carried by this node.
  ///
  /// The artifact carried by the current node is a sub-type of the
  /// artifact carried by the 'user' node being added.
  ///
  /// @param user a tree node that carries an artifact that uses the
  /// artifact carried by the current node.
  void
  add_artifact_user(artifact_use_relation_tree *user)
  {
    ABG_ASSERT(user && !artifact_in_tree(user->artifact ));
    artifact_users.push_back(unique_ptr<artifact_use_relation_tree>(user));
    user->parent = this;
    record_artifact(user->artifact);
  }

  /// Move constructor.
  ///
  /// @param o the source of the move.
  artifact_use_relation_tree(artifact_use_relation_tree &&o)
  {
    parent = o.parent;
    artifact = o.artifact;
    artifact_users = std::move(o.artifact_users);
    artifacts = std::move(o.artifacts);
  }

  /// Move assignment operator.
  ///
  /// @param o the source of the assignment.
  artifact_use_relation_tree& operator=(artifact_use_relation_tree&& o)
  {
    parent = o.parent;
    artifact = o.artifact;
    artifact_users = std::move(o.artifact_users);
    artifacts = std::move(o.artifacts);
    return *this;
  }

  /// Test if the current node is a leaf node.
  ///
  /// @return true if the artifact carried by the current node has no
  /// user artifacts.
  bool
  is_leaf() const
  {return artifact_users.empty();}

  /// Test if the current node is a root node.
  ///
  /// @return true if the current artifact uses no other artifact.
  bool
  is_root() const
  {return parent == nullptr;}

  /// Test wether a given artifact has been added to the tree.
  ///
  /// Here, the tree means the tree that the current tree node is part
  /// of.
  ///
  /// An artifact is considered as having been added to the tree if
  /// artifact_use_relation_tree::record_artifact has been invoked on
  /// it.
  ///
  /// @param artifact the artifact to consider.
  ///
  /// @return true iff @p artifact is present in the tree.
  bool
  artifact_in_tree(type_or_decl_base *artifact)
  {
    artifact_use_relation_tree *root_node = get_root_node();
    ABG_ASSERT(root_node);
    return root_node->artifacts.find(artifact) != root_node->artifacts.end();
  }

  /// Record an artifact as being added to the current tree.
  ///
  /// Note that this function assumes the artifact is not already
  /// present in the tree containing the current tree node.
  ///
  /// @param artifact the artifact to consider.
  void
  record_artifact(type_or_decl_base *artifact)
  {
    ABG_ASSERT(!artifact_in_tree(artifact));
    artifact_use_relation_tree *root_node = get_root_node();
    ABG_ASSERT(root_node);
    root_node->artifacts.insert(artifact);
  }

  /// Get the root node of the current tree.
  ///
  /// @return the root node of the current tree.
  artifact_use_relation_tree*
  get_root_node()
  {
    if (root_node)
      return root_node;

    if (parent == nullptr)
      return this;

    root_node = parent->get_root_node();
    return root_node;
  }

  artifact_use_relation_tree(const artifact_use_relation_tree&) = delete;
  artifact_use_relation_tree& operator=(const artifact_use_relation_tree&) = delete;
}; // end struct artifact_use_relation_tree

/// Fill an "artifact use" tree from a map that associates a type T
/// (or artifact) to artifacts that use T as a sub-type.
///
/// @param artifact_use_rel the map that establishes the relation
/// between a type T and the artifacts that use T as a sub-type.
///
/// @parm tree output parameter.  This function will fill up this tree
/// from the information carried in @p artifact_use_rel.  Each node of
/// the tree contains an artifact A and its children nodes contain the
/// artifacts A' that use A as a sub-type.
static void
fill_artifact_use_tree(const std::unordered_map<type_or_decl_base*,
						vector<type_or_decl_base*>>& artifact_use_rel,
		       artifact_use_relation_tree& tree)
{
  auto r = artifact_use_rel.find(tree.artifact);
  if (r == artifact_use_rel.end())
    return;

  // Walk the users of "artifact", create a tree node for each one of
  // them, and add them as children node of the current tree node
  // named 'tree'.
  for (auto user : r->second)
    {
      if (tree.artifact_in_tree(user))
	// The artifact has already been added to the tree, so skip it
	// otherwise we can loop for ever.
	continue;

      artifact_use_relation_tree *user_tree =
	new artifact_use_relation_tree(user);

      // Now add the new user node as a child of the current tree
      // node.
      tree.add_artifact_user(user_tree);

      // Recursively fill the newly created tree node.
      fill_artifact_use_tree(artifact_use_rel, *user_tree);
    }
}

/// construct an "artifact use tree" for a type designated by a "type-id".
/// (or artifact) to artifacts that use T as a sub-type.
///
/// Each node of the "artifact use tree" contains a type T and its
/// children nodes contain the artifacts A' that use T as a sub-type.
/// The root node is the type designed by a given type-id.
///
/// @param ctxt the abixml read context to consider.
///
/// @param type_id the type-id of the type to construct the "use tree"
/// for.
static unique_ptr<artifact_use_relation_tree>
build_type_use_tree(abigail::xml_reader::read_context &ctxt,
		    const string& type_id)
{
  unique_ptr<artifact_use_relation_tree> result;
  vector<type_base_sptr>* types = get_types_from_type_id(ctxt, type_id);
  if (!types)
    return result;

  std::unordered_map<type_or_decl_base*, vector<type_or_decl_base*>>*
    artifact_use_rel = get_artifact_used_by_relation_map(ctxt);
  if (!artifact_use_rel)
    return result;

  type_or_decl_base_sptr type = types->front();
  unique_ptr<artifact_use_relation_tree> use_tree
    (new artifact_use_relation_tree(type.get()));

  fill_artifact_use_tree(*artifact_use_rel, *use_tree);

  result = std::move(use_tree);
  return result;
}

/// Emit a visual representation of a "type use trace".
///
/// The trace is vector of strings.  Each string is the textual
/// representation of a type.  The next element in the vector is a
/// type using the previous element, as in, the "previous element is a
/// sub-type of the next element".
///
/// This is a sub-routine of emit_artifact_use_trace.
///
/// @param the trace vector to emit.
///
/// @param out the output stream to emit the trace to.
static void
emit_trace(const vector<string>& trace, ostream& out)
{
  if (trace.empty())
    return;

  if (!trace.empty())
    // Make the beginning of the trace line of the usage of a given
    // type be easily recognizeable by a "pattern".
    out << "===";

  for (auto element : trace)
    out << "-> " << element << " ";

  if (!trace.empty())
    // Make the end of the trace line of the usage of a given type be
    // easily recognizeable by another "pattern".
    out << " <-~~~";

  out << "\n";
}

/// Walk a @ref artifact_use_relation_tree to emit a "type-is-used-by"
/// trace.
///
/// The tree carries the information about how a given type is used by
/// other types.  This function walks the tree by visiting a node
/// carrying a given type T, and then the nodes for which T is a
/// sub-type.  The function accumulates a trace made of the textual
/// representation of the visited nodes and then emits that trace on
/// an output stream.
///
/// @param artifact_use_tree the tree to walk.
///
/// @param trace the accumulated vector of the textual representations
/// of the types carried by the visited nodes.
///
/// @param out the output stream to emit the trace to.
static void
emit_artifact_use_trace(const artifact_use_relation_tree& artifact_use_tree,
			vector<string>& trace, ostream& out)
{
  type_or_decl_base* artifact = artifact_use_tree.artifact;
  if (!artifact)
    return;

  string repr = artifact->get_pretty_representation();
  trace.push_back(repr);

  if (artifact_use_tree.artifact_users.empty())
    {
      // We reached a leaf node.  This means that no other artifact
      // uses the artifact carried by this leaf node.  So, we want to
      // emit the trace accumulated to this point.

      // But we only want to emit the usage traces that end up with a
      // function of variable that have an associated ELF symbol.
      bool do_emit_trace = false;
      if (is_decl(artifact))
	{
	  if (abigail::ir::var_decl* v = is_var_decl(artifact))
	    if (v->get_symbol()
		|| is_at_global_scope(v)
		|| !v->get_linkage_name().empty())
	      do_emit_trace = true;
	  if (abigail::ir::function_decl* f = is_function_decl(artifact))
	    if (f->get_symbol()
		|| is_at_global_scope(f)
		|| !f->get_linkage_name().empty())
	      do_emit_trace = true;
	}

      // OK now, really emit the trace.
      if (do_emit_trace)
	emit_trace(trace, out);

      trace.pop_back();
      return;
    }

  for (const auto &user : artifact_use_tree.artifact_users)
    emit_artifact_use_trace(*user, trace, out);

  trace.pop_back();
}

/// Walk a @ref artifact_use_relation_tree to emit a "type-is-used-by"
/// trace.
///
/// The tree carries the information about how a given type is used by
/// other types.  This function walks the tree by visiting a node
/// carrying a given type T, and then the nodes for which T is a
/// sub-type.  The function then emits a trace of how the root type is
/// used.
///
/// @param artifact_use_tree the tree to walk.
///
/// @param out the output stream to emit the trace to.
static void
emit_artifact_use_trace(const artifact_use_relation_tree& artifact_use_tree,
			ostream& out)
{
  vector<string> trace;
  emit_artifact_use_trace(artifact_use_tree, trace, out);
}

/// Show how a type is used.
///
/// The type to consider is designated by a type-id string that is
/// carried by the options data structure.
///
/// @param ctxt the abixml read context to consider.
///
/// @param the type_id of the type which usage to analyse.
static bool
show_how_type_is_used(abigail::xml_reader::read_context &ctxt,
		      const string& type_id)
{
  if (type_id.empty())
    return false;

  unique_ptr<artifact_use_relation_tree> use_tree =
    build_type_use_tree(ctxt, type_id);
  if (!use_tree)
    return false;

  // Now walk the use_tree to emit the type use trace
  if (use_tree->artifact)
    {
      std::cout << "Type ID '"
		<< type_id << "' is for type '"
		<< use_tree->artifact->get_pretty_representation()
		<< "'\n"
		<< "The usage graph for that type is:\n";
      emit_artifact_use_trace(*use_tree, std::cout);
    }
  return true;
}
#endif // WITH_SHOW_TYPE_USE_IN_ABILINT

static void
display_usage(const string& prog_name, ostream& out)
{
  emit_prefix(prog_name, out)
    << "usage: " << prog_name << " [options] [<abi-file1>]\n"
    << " where options can be:\n"
    << "  --help  display this message\n"
    << "  --version|-v  display program version information and exit\n"
    << "  --debug-info-dir <path> the path under which to look for "
    "debug info for the elf <abi-file>\n"
    << "  --headers-dir|--hd <path> the path to headers of the elf file\n"
    << "  --header-file|--hf <path> the path to one header of the elf file\n"
    << "  --suppressions|--suppr <path> specify a suppression file\n"
    << "  --diff  for xml inputs, perform a text diff between "
    "the input and the memory model saved back to disk\n"
    << "  --noout  do not display anything on stdout\n"
    << "  --stdin  read abi-file content from stdin\n"
    << "  --tu  expect a single translation unit file\n"
#ifdef WITH_CTF
    << "  --ctf use CTF instead of DWARF in ELF files\n"
#endif
#ifdef WITH_SHOW_TYPE_USE_IN_ABILINT
    << "  --show-type-use <type-id>  show how a type is used from the abixml file\n"
#endif
    ;
}

bool
parse_command_line(int argc, char* argv[], options& opts)
{
  if (argc < 2)
    {
      opts.read_from_stdin = true;
      return true;
    }

    for (int i = 1; i < argc; ++i)
      {
	if (argv[i][0] != '-')
	  {
	    if (opts.file_path.empty())
	      opts.file_path = argv[i];
	    else
	      return false;
	  }
	else if (!strcmp(argv[i], "--help"))
	  return false;
	else if (!strcmp(argv[i], "--version")
		 || !strcmp(argv[i], "-v"))
	  {
	    opts.display_version = true;
	    return true;
	  }
	else if (!strcmp(argv[i], "--debug-info-dir"))
	  {
	    if (argc <= i + 1
		|| argv[i + 1][0] == '-')
	      return false;
	    // elfutils wants the root path to the debug info to be
	    // absolute.
	    opts.di_root_path =
	      abigail::tools_utils::make_path_absolute(argv[i + 1]);
	    ++i;
	  }
      else if (!strcmp(argv[i], "--headers-dir")
	       || !strcmp(argv[i], "--hd"))
	{
	  int j = i + 1;
	  if (j >= argc)
	    return false;
	  opts.headers_dir = argv[j];
	  ++i;
	}
      else if (!strcmp(argv[i], "--header-file")
	       || !strcmp(argv[i], "--hf"))
	{
	  int j = i + 1;
	  if (j >= argc)
	    return false;
	  opts.header_files.push_back(argv[j]);
	  ++i;
	}
      else if (!strcmp(argv[i], "--suppressions")
	       || !strcmp(argv[i], "--suppr"))
	{
	  int j = i + 1;
	  if (j >= argc)
	    {
	      opts.wrong_option = argv[i];
	      return true;
	    }
	  opts.suppression_paths.push_back(argv[j]);
	  ++i;
	}
	else if (!strcmp(argv[i], "--stdin"))
	  opts.read_from_stdin = true;
	else if (!strcmp(argv[i], "--tu"))
	  opts.read_tu = true;
#ifdef WITH_CTF
        else if (!strcmp(argv[i], "--ctf"))
          opts.use_ctf = true;
#endif
	else if (!strcmp(argv[i], "--diff"))
	  opts.diff = true;
	else if (!strcmp(argv[i], "--noout"))
	  opts.noout = true;
#ifdef WITH_SHOW_TYPE_USE_IN_ABILINT
      else if (!strcmp(argv[i], "--show-type-use"))
	{
	  ++i;
	  if (i >= argc || argv[i][0] == '-')
	    return false;
	  opts.type_id_to_show = argv[i];
	}
#endif
	else
	  {
	    if (strlen(argv[i]) >= 2 && argv[i][0] == '-' && argv[i][1] == '-')
	      opts.wrong_option = argv[i];
	    return false;
	  }
      }

#ifdef WITH_SHOW_TYPE_USE_IN_ABILINT
    if (!opts.type_id_to_show.empty()
	&& opts.file_path.empty())
      emit_prefix(argv[0], cout)
	<< "WARNING: --show-type-use <type-id> "
	"must be accompanied with an abixml file\n";

    if (opts.file_path.empty()
	&& opts.type_id_to_show.empty())
      opts.read_from_stdin = true;
#endif

    if (opts.read_from_stdin && !opts.file_path.empty())
    {
      emit_prefix(argv[0], cout)
        << "WARNING: The \'--stdin\' option is used. The "
        << opts.file_path << " will be ignored automatically\n";
    }

    return true;
}

/// Check that the suppression specification files supplied are
/// present.  If not, emit an error on stderr.
///
/// @param opts the options instance to use.
///
/// @return true if all suppression specification files are present,
/// false otherwise.
static bool
maybe_check_suppression_files(const options& opts)
{
  for (vector<string>::const_iterator i = opts.suppression_paths.begin();
       i != opts.suppression_paths.end();
       ++i)
    if (!check_file(*i, cerr, "abidiff"))
      return false;

  return true;
}

/// Set suppression specifications to the @p read_context used to load
/// the ABI corpus from the ELF/DWARF file.
///
/// These suppression specifications are going to be applied to drop
/// some ABI artifacts on the floor (while reading the ELF/DWARF file
/// or the native XML ABI file) and thus minimize the size of the
/// resulting ABI corpus.
///
/// @param read_ctxt the read context to apply the suppression
/// specifications to.  Note that the type of this parameter is
/// generic (class template) because in practise, it can be either an
/// abigail::dwarf_reader::read_context type or an
/// abigail::xml_reader::read_context type.
///
/// @param opts the options where to get the suppression
/// specifications from.
template<class ReadContextType>
static void
set_suppressions(ReadContextType& read_ctxt, const options& opts)
{
  suppressions_type supprs;
  for (vector<string>::const_iterator i = opts.suppression_paths.begin();
       i != opts.suppression_paths.end();
       ++i)
    read_suppressions(*i, supprs);

  suppression_sptr suppr =
    abigail::tools_utils::gen_suppr_spec_from_headers(opts.headers_dir,
						      opts.header_files);
  if (suppr)
    supprs.push_back(suppr);

  add_read_context_suppressions(read_ctxt, supprs);
}

/// Reads a bi (binary instrumentation) file, saves it back to a
/// temporary file and run a diff on the two versions.
int
main(int argc, char* argv[])
{
  options opts;
  if (!parse_command_line(argc, argv, opts))
    {
      if (!opts.wrong_option.empty())
	emit_prefix(argv[0], cerr)
	  << "unrecognized option: " << opts.wrong_option << "\n";
      display_usage(argv[0], cerr);
      return 1;
    }

  if (opts.display_version)
    {
      emit_prefix(argv[0], cout)
	<< abigail::tools_utils::get_library_version_string()
	<< "\n";
      return 0;
    }

  if (!maybe_check_suppression_files(opts))
    return 1;

  abigail::ir::environment_sptr env(new abigail::ir::environment);
  if (opts.read_from_stdin)
    {
      if (!cin.good())
	return 1;

      if (opts.read_tu)
	{
	  abigail::translation_unit_sptr tu =
	    read_translation_unit_from_istream(&cin, env.get());

	  if (!tu)
	    {
	      emit_prefix(argv[0], cerr)
		<< "failed to read the ABI instrumentation from stdin\n";
	      return 1;
	    }

	  if (!opts.noout)
	    {
	      const write_context_sptr& ctxt
		  = create_write_context(tu->get_environment(), cout);
	      write_translation_unit(*ctxt, *tu, 0);
	    }
	  return 0;
	}
      else
	{
	  abigail::xml_reader::read_context_sptr ctxt =
	    abigail::xml_reader::create_native_xml_read_context(&cin,
								env.get());
	  assert(ctxt);
	  set_suppressions(*ctxt, opts);
	  corpus_sptr corp = abigail::xml_reader::read_corpus_from_input(*ctxt);
	  if (!opts.noout)
	    {
	      const write_context_sptr& ctxt
		  = create_write_context(corp->get_environment(), cout);
	      write_corpus(*ctxt, corp, /*indent=*/0);
	    }
	  return 0;
	}
    }
  else if (!opts.file_path.empty())
    {
      if (!check_file(opts.file_path, cerr, argv[0]))
	return 1;
      abigail::translation_unit_sptr tu;
      abigail::corpus_sptr corp;
      abigail::corpus_group_sptr group;
      abigail::elf_reader::status s = abigail::elf_reader::STATUS_OK;
      char* di_root_path = 0;
      file_type type = guess_file_type(opts.file_path);
      abigail::xml_reader::read_context_sptr abixml_read_ctxt;

      switch (type)
	{
	case abigail::tools_utils::FILE_TYPE_UNKNOWN:
	  emit_prefix(argv[0], cerr)
	    << "Unknown file type given in input: " << opts.file_path
	    << "\n";
	  return 1;
	case abigail::tools_utils::FILE_TYPE_NATIVE_BI:
	  {
	    abixml_read_ctxt =
	      abigail::xml_reader::create_native_xml_read_context(opts.file_path,
								  env.get());
	    tu = read_translation_unit(*abixml_read_ctxt);
	  }
	  break;
	case abigail::tools_utils::FILE_TYPE_ELF:
	case abigail::tools_utils::FILE_TYPE_AR:
	  {
	    di_root_path = opts.di_root_path.get();
	    vector<char**> di_roots;
	    di_roots.push_back(&di_root_path);

#ifdef WITH_CTF
            if (opts.use_ctf)
              {
                abigail::ctf_reader::read_context_sptr ctxt
                  = abigail::ctf_reader::create_read_context(opts.file_path,
                                                             env.get());
                ABG_ASSERT(ctxt);
                corp = abigail::ctf_reader::read_corpus(ctxt.get(), s);
              }
            else
#endif
              {
                abigail::dwarf_reader::read_context_sptr ctxt =
                  abigail::dwarf_reader::create_read_context(opts.file_path,
                                                             di_roots, env.get(),
                                                             /*load_all_types=*/false);
                assert(ctxt);
                set_suppressions(*ctxt, opts);
                corp = read_corpus_from_elf(*ctxt, s);
              }
	  }
	  break;
	case abigail::tools_utils::FILE_TYPE_XML_CORPUS:
	  {
	    abixml_read_ctxt =
	      abigail::xml_reader::create_native_xml_read_context(opts.file_path,
								  env.get());
	    assert(abixml_read_ctxt);
	    set_suppressions(*abixml_read_ctxt, opts);
	    corp = read_corpus_from_input(*abixml_read_ctxt);
	    break;
	  }
	case abigail::tools_utils::FILE_TYPE_XML_CORPUS_GROUP:
	  {
	    abixml_read_ctxt =
	      abigail::xml_reader::create_native_xml_read_context(opts.file_path,
								  env.get());
	    assert(abixml_read_ctxt);
	    set_suppressions(*abixml_read_ctxt, opts);
	    group = read_corpus_group_from_input(*abixml_read_ctxt);
	  }
	  break;
	case abigail::tools_utils::FILE_TYPE_RPM:
	  break;
	case abigail::tools_utils::FILE_TYPE_SRPM:
	  break;
	case abigail::tools_utils::FILE_TYPE_DEB:
	  break;
	case abigail::tools_utils::FILE_TYPE_DIR:
	  break;
	case abigail::tools_utils::FILE_TYPE_TAR:
	  break;
	}

      if (!tu && !corp && !group)
	{
	  emit_prefix(argv[0], cerr)
	    << "failed to read " << opts.file_path << "\n";
	  if (!(s & abigail::elf_reader::STATUS_OK))
	    {
	      if (s & abigail::elf_reader::STATUS_DEBUG_INFO_NOT_FOUND)
		{
		  cerr << "could not find the debug info";
		  if(di_root_path == 0)
		    emit_prefix(argv[0], cerr)
		      << " Maybe you should consider using the "
		      "--debug-info-dir1 option to tell me about the "
		      "root directory of the debuginfo? "
		      "(e.g, --debug-info-dir1 /usr/lib/debug)\n";
		  else
		    emit_prefix(argv[0], cerr)
		      << "Maybe the root path to the debug "
		      "information is wrong?\n";
		}
	      if (s & abigail::elf_reader::STATUS_NO_SYMBOLS_FOUND)
		emit_prefix(argv[0], cerr)
		  << "could not find the ELF symbols in the file "
		  << opts.file_path
		  << "\n";
	    }
	  return 1;
	}

      using abigail::tools_utils::temp_file;
      using abigail::tools_utils::temp_file_sptr;

      temp_file_sptr tmp_file = temp_file::create();
      if (!tmp_file)
	{
	  emit_prefix(argv[0], cerr) << "failed to create temporary file\n";
	  return 1;
	}

      std::ostream& of = opts.diff ? tmp_file->get_stream() : cout;
      const abigail::ir::environment* env = 0;
      if (tu)
	env = tu->get_environment();
      else if (corp)
	env = corp->get_environment();
      else if (group)
	env = group->get_environment();

      ABG_ASSERT(env);
      const write_context_sptr ctxt = create_write_context(env, of);

      bool is_ok = true;

      if (tu)
	{
	  if (!opts.noout)
	    is_ok = write_translation_unit(*ctxt, *tu, 0);
	}
      else
	{
	  if (type == abigail::tools_utils::FILE_TYPE_XML_CORPUS
	      || type == abigail::tools_utils::FILE_TYPE_XML_CORPUS_GROUP
	      || type == abigail::tools_utils::FILE_TYPE_ELF)
	    {
	      if (!opts.noout)
<<<<<<< HEAD
		is_ok = write_corpus(*ctxt, corp, 0);
=======
		{
		  if (corp)
		    is_ok = write_corpus(*ctxt, corp, 0);
		  else if (group)
		    is_ok = write_corpus_group(*ctxt, group, 0);
		}
>>>>>>> 9eb931c1
	    }
	}

      if (!is_ok)
	{
	  string output =
	    (type == abigail::tools_utils::FILE_TYPE_NATIVE_BI)
	    ? "translation unit"
	    : "ABI corpus";
	  emit_prefix(argv[0], cerr)
	    << "failed to write the translation unit "
	    << opts.file_path << " back\n";
	}

      if (is_ok
	  && opts.diff
	  && ((type == abigail::tools_utils::FILE_TYPE_XML_CORPUS)
	      ||type == abigail::tools_utils::FILE_TYPE_XML_CORPUS_GROUP
	      || type == abigail::tools_utils::FILE_TYPE_NATIVE_BI))
	{
	  string cmd = "diff -u " + opts.file_path + " " + tmp_file->get_path();
	  if (system(cmd.c_str()))
	    is_ok = false;
	}

#ifdef WITH_SHOW_TYPE_USE_IN_ABILINT
      if (is_ok
	  && !opts.type_id_to_show.empty())
	{
	  ABG_ASSERT(abixml_read_ctxt);
	  show_how_type_is_used(*abixml_read_ctxt, opts.type_id_to_show);
	}
#endif
      return is_ok ? 0 : 1;
    }

  return 1;
}<|MERGE_RESOLUTION|>--- conflicted
+++ resolved
@@ -898,16 +898,12 @@
 	      || type == abigail::tools_utils::FILE_TYPE_ELF)
 	    {
 	      if (!opts.noout)
-<<<<<<< HEAD
-		is_ok = write_corpus(*ctxt, corp, 0);
-=======
 		{
 		  if (corp)
 		    is_ok = write_corpus(*ctxt, corp, 0);
 		  else if (group)
 		    is_ok = write_corpus_group(*ctxt, group, 0);
 		}
->>>>>>> 9eb931c1
 	    }
 	}
 
