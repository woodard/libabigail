// SPDX-License-Identifier: Apache-2.0 WITH LLVM-exception
// -*- Mode: C++ -*-
//
// Copyright (C) 2014-2021 Red Hat, Inc.
//
// Author: Dodji Seketeli

/// @file
///
/// This program reads a program A, one library L in version V which A
/// links against, and the same library L in a different version, V+P.
/// The program then checks that A is still ABI compatible with L in
/// version V+P.
///
/// The program also comes with a "weak mode" in which just the
/// application and the library in version V+P need to be provided by
/// the user.  In that case, the types of functions and variables of
/// the library that are consumed by the application are compared to
/// the types of the functions and variables expected by the
/// application.  If they match exactly, then the types of functions
/// and variables that the application expects from the library are
/// honoured by the library.  Otherwise, the library might provide
/// functions and variables that mean something different from what
/// the application expects and that might signal an ABI
/// incompatibility between what the application expects and what the
/// library provides.

#include <unistd.h>
#include <cassert>
#include <cstdio>
#include <cstdlib>
#include <cstring>
#include <fstream>
#include <iostream>
#include <memory>
#include <string>
#include "abg-config.h"
#include "abg-tools-utils.h"
#include "abg-corpus.h"
#include "abg-dwarf-reader.h"
#include "abg-comparison.h"
#include "abg-suppression.h"

using std::string;
using std::cerr;
using std::cout;
using std::ostream;
using std::ofstream;
using std::vector;
using std::pair;
using std::shared_ptr;

using abigail::tools_utils::emit_prefix;
using abigail::tools_utils::ldd;

class options
{
  options();

public:
<<<<<<< HEAD
  string               prog_name;
  string               unknow_option;
  string               app_path;
  string               lib1_path;
  string               lib2_path;
  shared_ptr<char>     app_di_root_path;
  shared_ptr<char>     lib1_di_root_path;
  shared_ptr<char>     lib2_di_root_path;
  vector<string>       suppression_paths;
  vector<string>       libdir2_paths;
  bool                 display_help;
  bool                 display_version;
  bool                 weak_mode;
  bool		       recursive;
  bool                 list_undefined_symbols_only;
  bool                 show_base_names;
  bool                 show_redundant;
  bool                 show_locs;
=======
  string		prog_name;
  string		unknow_option;
  string		app_path;
  string		lib1_path;
  string		lib2_path;
  shared_ptr<char>	app_di_root_path;
  shared_ptr<char>	lib1_di_root_path;
  shared_ptr<char>	lib2_di_root_path;
  vector<string>	suppression_paths;
  bool			display_help;
  bool			display_version;
  bool			weak_mode;
  bool			list_undefined_symbols_only;
  bool			show_base_names;
  bool			show_redundant;
  bool			redundant_opt_set;
  bool			no_redundant_opt_set;
  bool			show_locs;
>>>>>>> 9eb931c1

  options(const char* program_name)
    :prog_name(program_name),
     display_help(),
     display_version(),
     weak_mode(),
     recursive(false),
     list_undefined_symbols_only(),
     show_base_names(),
     show_redundant(true),
     redundant_opt_set(),
     no_redundant_opt_set(),
     show_locs(true)
  {}
}; // end struct options

static void
display_usage(const string& prog_name, ostream& out)
{
  emit_prefix(prog_name, out)
    << "usage: " << prog_name
    << " [options] [application-path] [lib-v1-path] [lib-v2-path]\n"
    << "or\n"
    << " [options] --recursive [application-path1] [application-path2]"
    << "\n"
    << " where options can be: \n"
    << "  --help|-h  display this help message\n"
    << "  --version|-v  show program version information and exit\n"
    << "  --list-undefined-symbols|-u  display the list of "
    "undefined symbols of the application\n"
    << "  --show-base-names|b  in the report, only show the base names "
    " of the files; not the full paths\n"
    << "  --app-debug-info-dir|--appd <path-to-app-debug-info>  set the path "
    "to the debug information directory for the application\n"
    << "  --lib-debug-info-dir1|--libd1 <path-to-lib-debug-info1>  set the path "
    "to the debug information directory for the first library\n"
    << "  --lib-debug-info-dir2|--libd2 <path-to-lib-debug-info2>  set the path "
    "to the debug information directory for the second library\n"
<<<<<<< HEAD
    <<  "--suppressions|--suppr <path> specify a suppression file\n"
    << "--no-redundant  do not display redundant changes\n"
    << "--no-show-locs  do now show location information\n"
    << "--redundant  display redundant changes (this is the default)\n"
    << "--weak-mode  check compatibility between the application and "
       "just one version of the library.\n"
    << "--recursive  include all application dependencies. When two app paths "
    << "are specified the libraries from app2 are compared against app1\n"
    << "--libdir2 <path-to-libdir2>  for recursive mode set the path to search"
       "for the second set of libs (can be specified multiple times)\n";
=======
    << "  --suppressions|--suppr <path> specify a suppression file\n"
    << "  --no-redundant  do not display redundant changes\n"
    << "  --no-show-locs  do now show location information\n"
    << "  --redundant  display redundant changes (this is the default)\n"
    << "  --weak-mode  check compatibility between the application and "
    "just one version of the library.\n"
    ;
>>>>>>> 9eb931c1
}

static bool
parse_command_line(int argc, char* argv[], options& opts)
{
  if (argc < 2)
    return false;

  for (int i = 1; i < argc; ++i)
    {
      if (argv[i][0] != '-')
	{
	  if (opts.app_path.empty())
	    opts.app_path = argv[i];
	  else if (opts.lib1_path.empty())
	    opts.lib1_path = argv[i];
	  else if (opts.lib2_path.empty())
	    opts.lib2_path = argv[i];
	  else
	    return false;
	}
      else if (!strcmp(argv[i], "--version")
	       || !strcmp(argv[i], "-v"))
	{
	  opts.display_version = true;
	  return true;
	}
      else if (!strcmp(argv[i], "--list-undefined-symbols")
	       || !strcmp(argv[i], "-u"))
	opts.list_undefined_symbols_only = true;
      else if (!strcmp(argv[i], "--show-base-names")
	       || !strcmp(argv[i], "-b"))
	opts.show_base_names = true;
      else if (!strcmp(argv[i], "--app-debug-info-dir")
	       || !strcmp(argv[i], "--appd"))
	{
	  if (argc <= i + 1
	      || argv[i + 1][0] == '-')
	    return false;
	  // elfutils wants the root path to the debug info to be
	  // absolute.
	  opts.app_di_root_path =
	    abigail::tools_utils::make_path_absolute(argv[i + 1]);
	  ++i;
	}
      else if (!strcmp(argv[i], "--lib-debug-info-dir1")
	       || !strcmp(argv[i], "--libd1"))
	{
	  if (argc <= i + 1
	      || argv[i + 1][0] == '-')
	    return false;
	  // elfutils wants the root path to the debug info to be
	  // absolute.
	  opts.lib1_di_root_path =
	    abigail::tools_utils::make_path_absolute(argv[i + 1]);
	  ++i;
	}
      else if (!strcmp(argv[i], "--lib-debug-info-dir2")
	       || !strcmp(argv[i], "--libd2"))
	{
	  if (argc <= i + 1
	      || argv[i + 1][0] == '-')
	    return false;
	  // elfutils wants the root path to the debug info to be
	  // absolute.
	  opts.lib2_di_root_path =
	    abigail::tools_utils::make_path_absolute(argv[i + 1]);
	  ++i;
	}
      else if (!strcmp(argv[i], "--suppressions")
	       || !strcmp(argv[i], "--suppr"))
	{
	  int j = i + 1;
	  if (j >= argc)
	    return false;
	  opts.suppression_paths.push_back(argv[j]);
	  ++i;
	}
      else if (!strcmp(argv[i], "--libdir2"))
	{
	  int j = i + 1;
	  if (j >= argc)
	    return false;
	  opts.libdir2_paths.push_back(argv[j]);
	  ++i;
	}
      else if (!strcmp(argv[i], "--redundant"))
        {
	  opts.show_redundant = true;
	  opts.redundant_opt_set = true;
	}
      else if (!strcmp(argv[i], "--no-redundant"))
        {
  	  opts.show_redundant = false;
	  opts.no_redundant_opt_set = true;
	}
      else if (!strcmp(argv[i], "--no-show-locs"))
	opts.show_locs = false;
      else if (!strcmp(argv[i], "--help")
	       || !strcmp(argv[i], "-h"))
	{
	  opts.display_help = true;
	  return true;
	}
      else if (!strcmp(argv[i], "--weak-mode"))
	opts.weak_mode = true;
      else if (!strcmp(argv[i], "--recursive"))
	opts.recursive = true;
      else
	{
	  opts.unknow_option = argv[i];
	  return false;
	}
    }

  if (!opts.list_undefined_symbols_only)
    {
      if (opts.app_path.empty())
	return false;
      if (opts.recursive)
	{
	  /* In the recursive mode all the lib1_paths are provided by the
	     dynamic linker so we don't need a lib1_path. However lib1_path
	     may contain a second version of a the app or a path where a
	     second version of the app can be found.  */
	  if ( opts.lib1_path.empty() && opts.libdir2_paths.empty() )
	    /* Fixme: Theoretically there could be a weak recursive mode but it
	       is not yet implemented. */
	    return false;
	}
      else
	{ // individual library mode
	  if (opts.lib1_path.empty())
	    return false;
	  if (!opts.weak_mode && opts.lib2_path.empty())
	    opts.weak_mode = true;
	}
    }

  return true;
}


using abigail::tools_utils::check_file;
using abigail::tools_utils::base_name;
using abigail::tools_utils::abidiff_status;
using abigail::ir::environment;
using abigail::ir::environment_sptr;
using abigail::corpus;
using abigail::corpus_sptr;
using abigail::corpus_group;
using abigail::corpus_group_sptr;
using abigail::ir::elf_symbols;
using abigail::ir::demangle_cplus_mangled_name;
using abigail::ir::type_base_sptr;
using abigail::ir::function_type_sptr;
using abigail::ir::function_decl;
using abigail::ir::var_decl;
using abigail::elf_reader::status;
using abigail::dwarf_reader::read_corpus_from_elf;
using abigail::comparison::diff_context_sptr;
using abigail::comparison::diff_context;
using abigail::comparison::diff_sptr;
using abigail::comparison::corpus_diff;
using abigail::comparison::corpus_diff_sptr;
using abigail::comparison::function_type_diff_sptr;
using abigail::comparison::compute_diff;
using abigail::suppr::suppression_sptr;
using abigail::suppr::suppressions_type;
using abigail::suppr::read_suppressions;

class cg_error{
public:
  status stat;
  string pathname;
  cg_error(status s, const string &p):stat(s),pathname(p){}
};

class c_error{
public:
  string pathname;
  c_error( const string &p):pathname(p){}
};

static void populate_cg_from_app( corpus_group_sptr group, char *root_path,
				 const string &app_path)
{
  status stat;
  vector<char**> lib1_di_roots;
  lib1_di_roots.push_back(&root_path);

  vector<pair<string, string> > libnames;
  ldd(libnames, app_path);
  for (auto i : libnames)
    {
      string& shortname = i.first;
      string& pathname = i.second;
      /* the checking is this an ELF done on the libraries below is
	 intentionally skipped here because we are getting the library
	 paths from the dynamic linker */
      /* fixme: adding it directly may be a memory leak since these are
	 sptr's - who actually owns the corpora and its memory? */
      cout << "reading corpus for: " << pathname << std::endl;
      group->add_corpus( read_corpus_from_elf(pathname, lib1_di_roots,
					      group->get_environment(),
					      /*load_all_types=*/false, stat));
      if ( stat != 0)
	throw cg_error( stat, pathname);
    }
}

/// Create the context of a diff.
///
/// Create the diff context, initialize it and return a smart pointer
/// to it.
///
/// @param opts the options of the program.
///
/// @return a smart pointer to the newly created diff context.
static diff_context_sptr
create_diff_context(const options& opts)
{
  diff_context_sptr ctxt(new diff_context());
  ctxt->show_added_fns(false);
  ctxt->show_added_vars(false);
  ctxt->show_added_symbols_unreferenced_by_debug_info(false);
  ctxt->show_linkage_names(true);
  ctxt->show_redundant_changes(opts.show_redundant);
  ctxt->show_locs(opts.show_locs);
  ctxt->switch_categories_off
    (abigail::comparison::ACCESS_CHANGE_CATEGORY
     | abigail::comparison::COMPATIBLE_TYPE_CHANGE_CATEGORY
     | abigail::comparison::HARMLESS_DECL_NAME_CHANGE_CATEGORY
     | abigail::comparison::NON_VIRT_MEM_FUN_CHANGE_CATEGORY
     | abigail::comparison::STATIC_DATA_MEMBER_CHANGE_CATEGORY
     | abigail::comparison::HARMLESS_ENUM_CHANGE_CATEGORY
     | abigail::comparison::HARMLESS_SYMBOL_ALIAS_CHANGE_CATEGORY);

  // Load suppression specifications, if there are any.
  suppressions_type supprs;
  for (vector<string>::const_iterator i = opts.suppression_paths.begin();
       i != opts.suppression_paths.end();
       ++i)
    if (check_file(*i, cerr, opts.prog_name))
      read_suppressions(*i, supprs);

  if (!supprs.empty())
    ctxt->add_suppressions(supprs);

  return ctxt;
}

/// Perform a compatibility check of an application corpus linked
/// against a first version of library corpus, with a second version
/// of the same library.
///
/// @param opts the options the tool got invoked with.
///
/// @param ctxt the context of the diff to be performed.
///
/// @param app_corpus the application corpus to consider.
///
/// @param lib1_corpus the library corpus that got linked with the
/// application which corpus is @p app_corpus.
///
/// @param lib2_corpus the second version of the library corpus @p
/// lib1_corpus.  This function checks that the functions and
/// variables that @p app_corpus expects from lib1_corpus are still
/// present in @p lib2_corpus and that their types mean the same
/// thing.
///
/// @return a status bitfield.
static abidiff_status
perform_compat_check_in_normal_mode(options& opts,
				    diff_context_sptr& ctxt,
				    corpus_sptr app_corpus,
				    corpus_sptr lib1_corpus,
				    corpus_sptr lib2_corpus)
{
  ABG_ASSERT(lib1_corpus);
  ABG_ASSERT(lib2_corpus);
  ABG_ASSERT(app_corpus);

  abidiff_status status = abigail::tools_utils::ABIDIFF_OK;

  // compare lib1 and lib2 by looking at the functions and
  // variables which symbols are those undefined in the app.

  for (elf_symbols::const_iterator i =
	 app_corpus->get_sorted_undefined_fun_symbols().begin();
       i != app_corpus->get_sorted_undefined_fun_symbols().end();
       ++i)
    {
      string id = (*i)->get_id_string();
      lib1_corpus->get_sym_ids_of_fns_to_keep().push_back(id);
      lib2_corpus->get_sym_ids_of_fns_to_keep().push_back(id);
    }
  for (elf_symbols::const_iterator i =
	 app_corpus->get_sorted_undefined_var_symbols().begin();
       i != app_corpus->get_sorted_undefined_var_symbols().end();
       ++i)
    {
      string id = (*i)->get_id_string();
      lib1_corpus->get_sym_ids_of_vars_to_keep().push_back(id);
      lib2_corpus->get_sym_ids_of_vars_to_keep().push_back(id);
    }

  // symbols undefined in the lib1 may be satisfied by the app
  for (elf_symbols::const_iterator i =
           lib1_corpus->get_sorted_undefined_fun_symbols().begin();
         i != lib1_corpus->get_sorted_undefined_fun_symbols().end();
         ++i)
      {
        string id = (*i)->get_id_string();
	string name = (*i)->get_name();
	bool found=app_corpus->lookup_function_symbol(name)==NULL;
	std::cerr << name << '\t'  << (found?"found":"not found") << std::endl;

	if (app_corpus->lookup_function_symbol(name))
	  {
	    lib1_corpus->get_sym_ids_of_fns_to_keep().push_back(id);
	    lib2_corpus->get_sym_ids_of_fns_to_keep().push_back(id);
	  }
      }
    for (elf_symbols::const_iterator i =
           lib1_corpus->get_sorted_undefined_var_symbols().begin();
         i != lib1_corpus->get_sorted_undefined_var_symbols().end();
         ++i)
      {
        string id = (*i)->get_id_string();
	string name = (*i)->get_name();
	if (app_corpus->lookup_variable_symbol(name))
	  {
	    lib1_corpus->get_sym_ids_of_vars_to_keep().push_back(id);
	    lib2_corpus->get_sym_ids_of_vars_to_keep().push_back(id);
	  }
      }

  if (!app_corpus->get_sorted_undefined_var_symbols().empty()
      || !app_corpus->get_sorted_undefined_fun_symbols().empty())
    {
      lib1_corpus->maybe_drop_some_exported_decls();
      lib2_corpus->maybe_drop_some_exported_decls();
    }

  // Now really do the diffing.
  corpus_diff_sptr changes = compute_diff(lib1_corpus, lib2_corpus, ctxt);

  if (changes->has_net_changes())
    {
      string app_path = opts.app_path,
	lib1_path = opts.lib1_path,
	lib2_path = opts.lib2_path;

      if (opts.show_base_names)
	{
	  base_name(opts.app_path, app_path);
	  base_name(opts.lib1_path, lib1_path);
	  base_name(opts.lib2_path, lib2_path);
	}

      status |= abigail::tools_utils::ABIDIFF_ABI_CHANGE;

      bool abi_broke_for_sure = changes->has_incompatible_changes();

      cout << "ELF file '" << app_path << "'";
      if (abi_broke_for_sure)
	{
	  cout << " is not ";
	  status |= abigail::tools_utils::ABIDIFF_ABI_INCOMPATIBLE_CHANGE;
	}
      else
	  cout << " might not be ";

      cout << "ABI compatible with '" << lib2_path
	   << "' due to differences with '" << lib1_path
	   << "' below:\n";
      changes->report(cout);
    }

  return status;
}

<<<<<<< HEAD
static abidiff_status
perform_compat_check_in_normal_mode(options&	       opts,
				    diff_context_sptr& ctxt,
				    corpus_group_sptr  lib1_corpora,
				    corpus_group_sptr  lib2_corpora)
{
  // cout << lib1_corpora->get_corpora().size() << ' '
  //      << lib2_corpora->get_corpora().size() << std::endl;

  abidiff_status status = abigail::tools_utils::ABIDIFF_OK;
  for (auto i = 0; i < lib1_corpora->get_corpora().size(); i++)
    {
      // i is the index for the library taking the place of the app
      for (auto j = i; j < lib2_corpora->get_corpora().size(); j++)
	{
	  // j is the index for the library being tested
	  /* Every library can provide symbols to other libraries so
	     you need to test every library with every other library to get
	     the full ABI surface even though that is a O(N^2) algorithm */
	  // cout << i << ' ' << j << std::endl;
	  status |= perform_compat_check_in_normal_mode(
	    opts, ctxt, lib1_corpora->get_corpora()[i],
	    lib1_corpora->get_corpora()[j + 1],
	    lib2_corpora->get_corpora()[j]);
	}
    }
  return status;
}

/// An description of a change of the type of a function.  It contains
=======
/// A description of a change of the type of a function.  It contains
>>>>>>> 9eb931c1
/// the declaration of the function we are interested in, as well as
/// the differences found in the type of that function.
struct fn_change
{
  function_decl* decl;
  function_type_diff_sptr diff;

  fn_change()
    : decl()
  {}

  fn_change(function_decl* decl,
	    function_type_diff_sptr difference)
    : decl(decl),
      diff(difference)
  {}
}; // end struct fn_change

/// An description of a change of the type of a variable.  It contains
/// the declaration of the variable we are interested in, as well as
/// the differences found in the type of that variable.
struct var_change
{
  var_decl* decl;
  diff_sptr diff;

  var_change()
    : decl()
  {}

  var_change(var_decl* var,
	     diff_sptr difference)
    : decl(var),
      diff(difference)
  {}
}; // end struct var_change

/// Perform a compatibility check of an application corpus and a
/// library corpus.
///
/// The types of the variables and functions exported by the library
/// and consumed by the application are compared with the types
/// expected by the application.  This function checks that the types
/// mean the same thing; otherwise it emits on standard output type
/// layout differences found.
///
/// @param opts the options the tool got invoked with.
///
/// @param app_corpus the application corpus to consider.
///
/// @param lib_corpus the library corpus to consider.
///
/// @return a status bitfield.
static abidiff_status
perform_compat_check_in_weak_mode(options& opts,
				  diff_context_sptr& ctxt,
				  corpus_sptr app_corpus,
				  corpus_sptr lib_corpus)
{
  ABG_ASSERT(lib_corpus);
  ABG_ASSERT(app_corpus);

  abidiff_status status = abigail::tools_utils::ABIDIFF_OK;

  // Functions and variables defined and exported by lib_corpus which
  // symbols are undefined in app_corpus are the artifacts we are
  // interested in.
  //
  // So let's drop all functions and variables from lib_corpus that
  // are so that their symbols are *NOT* undefined in app_corpus.
  //
  // In other words, let's only keep the functiond and variables from
  // lib_corpus that are consumed by app_corpus.

  for (elf_symbols::const_iterator i =
	 app_corpus->get_sorted_undefined_fun_symbols().begin();
       i != app_corpus->get_sorted_undefined_fun_symbols().end();
       ++i)
    {
      string id = (*i)->get_id_string();
      lib_corpus->get_sym_ids_of_fns_to_keep().push_back(id);
    }

  for (elf_symbols::const_iterator i =
	 app_corpus->get_sorted_undefined_var_symbols().begin();
       i != app_corpus->get_sorted_undefined_var_symbols().end();
       ++i)
    {
      string id = (*i)->get_id_string();
      lib_corpus->get_sym_ids_of_vars_to_keep().push_back(id);
    }

  if (!app_corpus->get_sorted_undefined_var_symbols().empty()
      || !app_corpus->get_sorted_undefined_fun_symbols().empty())
    lib_corpus->maybe_drop_some_exported_decls();

  // OK now, lib_corpus only contains functions and variables which
  // symbol are consumed by app_corpus.

  // So we are now going to compare the functions that are exported by
  // lib_corpus against those that app_corpus expects.
  //
  // In other words, the functions which symbols are defined by
  // lib_corpus are going to be compared to the functions and
  // variables which are undefined in app_corpus.

  {
    function_type_sptr lib_fn_type, app_fn_type;
    vector<fn_change> fn_changes;
    for (corpus::functions::const_iterator i =
	   lib_corpus->get_functions().begin();
	 i != lib_corpus->get_functions().end();
	 ++i)
      {
	// lib_fn_type contains the type of a function that is defined
	// in lib_corpus.
	lib_fn_type = (*i)->get_type();
	ABG_ASSERT(lib_fn_type);

	// app_fn_type contains the the "version" of lib_fn_type that
	// is expected by app_corpus.
	app_fn_type = lookup_or_synthesize_fn_type(lib_fn_type, *app_corpus);

	// Now lets compare the type expected by app_corpus against
	// the type actually provided by lib_fn_type.
	function_type_diff_sptr fn_type_diff;
	if (app_fn_type)
	  fn_type_diff = compute_diff(app_fn_type, lib_fn_type, ctxt);

	// If the two types of functions are different, then let's
	// store their difference in the "fn_changes" vector.
	if (fn_type_diff && fn_type_diff->to_be_reported())
	  fn_changes.push_back(fn_change(*i, fn_type_diff));
      }

    string lib1_path = opts.lib1_path, app_path = opts.app_path;
    if (opts.show_base_names)
      {
	base_name(opts.lib1_path, lib1_path);
	base_name(opts.app_path, app_path);
      }

    // If some function changes were detected, then report them.
    if (!fn_changes.empty())
      {
	cout << "functions defined in library "
	     << "'" << lib1_path << "'\n"
	     << "have sub-types that are different from what application "
	     << "'" << app_path << "' "
	     << "expects:\n\n";
	for (vector<fn_change>::const_iterator i = fn_changes.begin();
	     i != fn_changes.end();
	     ++i)
	  {
	    cout << "  "
		 << i->decl->get_pretty_representation()
		 << ":\n";
	    i->diff->report(cout, "    ");
	    cout << "\n";
	  }
      }

    if (!fn_changes.empty())
      status |= abigail::tools_utils::ABIDIFF_ABI_CHANGE;

    // OK now, let's do something similar for *variables* changes.
    //
    // That is, let's compare the variables expected by app_corpus
    // against the variables actually provided by lib_corpus and
    // report the difference that might have been found.

    type_base_sptr lib_var_type, app_var_type;
    vector<var_change> var_changes;
    for (corpus::variables::const_iterator i =
	   lib_corpus->get_variables().begin();
	 i != lib_corpus->get_variables().end();
	 ++i)
      {
	lib_var_type = (*i)->get_type();
	ABG_ASSERT(lib_var_type);
	app_var_type = lookup_type(lib_var_type, *app_corpus);
	diff_sptr type_diff;
	if (app_var_type)
	  type_diff = compute_diff(app_var_type, lib_var_type, ctxt);
	if (type_diff && type_diff->to_be_reported())
	  var_changes.push_back(var_change(*i, type_diff));
      }
    if (!var_changes.empty())
      {
	cout << "variables defined in library "
	     << "'" << lib1_path << "'\n"
	     << "have sub-types that are different from what application "
	     << "'" << app_path << "' "
	     << "expects:\n\n";
	for (vector<var_change>::const_iterator i = var_changes.begin();
	     i != var_changes.end();
	     ++i)
	  {
	    cout << "  "
		 << i->decl->get_pretty_representation()
		 << ":\n";
	    i->diff->report(cout, "    ");
	    cout << "\n";
	  }
      }
  }
  return status;
}

int
main(int argc, char* argv[])
{
  options opts(argv[0]);

  if (!parse_command_line(argc, argv, opts))
    {
      if (!opts.unknow_option.empty())
	{
	  emit_prefix(argv[0], cerr)
	    << "unrecognized option: " << opts.unknow_option << "\n"
	    << "try the --help option for more information\n";
	  return (abigail::tools_utils::ABIDIFF_USAGE_ERROR
		  | abigail::tools_utils::ABIDIFF_ERROR);
	}

      emit_prefix(argv[0], cerr)
	<< "wrong invocation\n"
	<< "try the --help option for more information\n";
      return (abigail::tools_utils::ABIDIFF_USAGE_ERROR
	      | abigail::tools_utils::ABIDIFF_ERROR);
    }

  if (opts.display_help)
    {
      display_usage(argv[0], cout);
      return (abigail::tools_utils::ABIDIFF_USAGE_ERROR
		  | abigail::tools_utils::ABIDIFF_ERROR);
    }

  if (opts.display_version)
    {
      emit_prefix(argv[0], cout)
	<< abigail::tools_utils::get_library_version_string()
	<< "\n";
      return 0;
    }

  if (opts.weak_mode && !opts.lib2_path.empty())
    {
      emit_prefix(argv[0], cout)
        << "WARNING: The \'--weak-mode\' option is used. The "
	<< opts.lib2_path << " will be ignored automatically\n";
    }

  if (opts.redundant_opt_set && opts.no_redundant_opt_set)
    {
      emit_prefix(argv[0], cerr)
        << "ERROR: The \'--redundant\' and '--no-redundant' option are in conflict. "
	<< "Please select only one option to use.\n";
      return 1;
    }

  ABG_ASSERT(!opts.app_path.empty());
  if (!abigail::tools_utils::check_file(opts.app_path, cerr, opts.prog_name))
    return abigail::tools_utils::ABIDIFF_ERROR;

  abigail::tools_utils::file_type type =
    abigail::tools_utils::guess_file_type(opts.app_path);
  if (type != abigail::tools_utils::FILE_TYPE_ELF)
    {
      emit_prefix(argv[0], cerr)
	<< opts.app_path << " is not an ELF file\n";
      return abigail::tools_utils::ABIDIFF_ERROR;
    }

  // Create the context of the diff
  diff_context_sptr ctxt = create_diff_context(opts);

  // Check if any suppression specification prevents us from
  // performing the compatibility checking.
  suppressions_type& supprs = ctxt->suppressions();
  bool files_suppressed = (file_is_suppressed(opts.app_path, supprs)
			   || file_is_suppressed(opts.lib1_path, supprs)
			   || file_is_suppressed(opts.lib2_path, supprs));

  if (files_suppressed)
    // We don't have to compare anything because a user
    // suppression specification file instructs us to avoid
    // loading either one of the input files.
    return abigail::tools_utils::ABIDIFF_OK;

  // Read the application ELF file.
  char * app_di_root = opts.app_di_root_path.get();
  vector<char**> app_di_roots;
  app_di_roots.push_back(&app_di_root);
  status status = abigail::elf_reader::STATUS_UNKNOWN;
  environment_sptr env(new environment);
  corpus_sptr app_corpus=
    read_corpus_from_elf(opts.app_path,
			 app_di_roots, env.get(),
			 /*load_all_types=*/opts.weak_mode,
			 status);

  if (status & abigail::elf_reader::STATUS_NO_SYMBOLS_FOUND)
    {
      emit_prefix(argv[0], cerr)
	<< "could not read symbols from " << opts.app_path << "\n";
      return abigail::tools_utils::ABIDIFF_ERROR;
    }
  if (!(status & abigail::elf_reader::STATUS_OK))
    {
      emit_prefix(argv[0], cerr)
	<< "could not read file " << opts.app_path << "\n";
      return abigail::tools_utils::ABIDIFF_ERROR;
    }

  if (opts.list_undefined_symbols_only)
    {
      for (elf_symbols::const_iterator i =
	     app_corpus->get_sorted_undefined_fun_symbols().begin();
	   i != app_corpus->get_sorted_undefined_fun_symbols().end();
	   ++i)
	{
	  string id = (*i)->get_id_string();
	  string sym_name = (*i)->get_name();
	  string demangled_name = demangle_cplus_mangled_name(sym_name);
	  if (demangled_name != sym_name)
	    cout << demangled_name << "  {" << id << "}\n";
	  else
	    cout << id << "\n";
	}
      return abigail::tools_utils::ABIDIFF_OK;
    }

  abidiff_status s = abigail::tools_utils::ABIDIFF_OK;

<<<<<<< HEAD

  /* This is a new mode. It looks at the DT_NEEDED for an app and loads
     all of those into a corpus group. It also loads a second version of
     the libraries and then does the comparison of with those. */
  if (opts.recursive)
=======
  char * lib1_di_root = opts.lib1_di_root_path.get();
  vector<char**> lib1_di_roots;
  lib1_di_roots.push_back(&lib1_di_root);
  corpus_sptr lib1_corpus = read_corpus_from_elf(opts.lib1_path,
						 lib1_di_roots, env.get(),
						 /*load_all_types=*/false,
						 status);
  if (status & abigail::elf_reader::STATUS_DEBUG_INFO_NOT_FOUND)
    emit_prefix(argv[0], cerr)
      << "could not read debug info for " << opts.lib1_path << "\n";
  if (status & abigail::elf_reader::STATUS_NO_SYMBOLS_FOUND)
    {
      cerr << "could not read symbols from " << opts.lib1_path << "\n";
      return abigail::tools_utils::ABIDIFF_ERROR;
    }
  if (!(status & abigail::elf_reader::STATUS_OK))
>>>>>>> 9eb931c1
    {
      // add these corpuses to the corpus group
      corpus_group_sptr first_group(new corpus_group(env.get()));
      corpus_group_sptr second_group(new corpus_group(env.get()));
      first_group->add_corpus(app_corpus);

      try
	{
	  populate_cg_from_app(first_group, opts.lib1_di_root_path.get(),
			       opts.app_path);
	  if( !opts.lib1_path.empty())
	    populate_cg_from_app(second_group, opts.lib1_di_root_path.get(),
				 opts.lib1_path);
	  else
	    {
	      /* Having two apps currently implies that libdir2's are not used
		 this may not be the correct behaivior but what is? */
	      vector<pair<string, string> > libnames;
	      ldd(libnames, opts.app_path);
	      for (auto i : libnames)
		{
		  string& shortname = i.first;
		  /* fixme: this needs to have a way to specify alternative
		     libraries in the second group. Possibly allow the users to
		     specify multiple lib-v2-paths in the format of
		     lib-v2-name:lib-v2-newpath or something like that. */
		  bool	 found = false;
		  string second_path;
		  for (auto j : opts.libdir2_paths)
		    {
		      second_path = j + '/' + shortname;
		      type = abigail::tools_utils::guess_file_type(second_path);
		      if (type == abigail::tools_utils::FILE_TYPE_ELF)
			{
			  found = true;
			  break;
			}
		    }
		  if (!found)
		    throw c_error( shortname);
		  cout << "reading corpus for: " << second_path << std::endl;
		  char*	     lib1_di_root = opts.lib1_di_root_path.get();
		  vector<char**> lib1_di_roots;
		  lib1_di_roots.push_back(&lib1_di_root);
		  second_group->
		    add_corpus(read_corpus_from_elf(second_path,
						    lib1_di_roots,
						    env.get(),
						    /*load_all_types=*/false,
						    status));
		  if( status)
		    throw cg_error( status, shortname);
		}
	    }
	}
      catch(cg_error e)
	{
	  if (e.stat & abigail::dwarf_reader::STATUS_DEBUG_INFO_NOT_FOUND)
	    emit_prefix(argv[0], cerr)
	      << "could not read debug info for " << e.pathname << "\n";
	  if (e.stat & abigail::dwarf_reader::STATUS_NO_SYMBOLS_FOUND)
	    {
	      cerr << "could not read symbols from " << e.pathname << "\n";
	      return abigail::tools_utils::ABIDIFF_ERROR;
	    }
	  if (!(e.stat & abigail::dwarf_reader::STATUS_OK))
	    {
	      emit_prefix(argv[0], cerr)
		<< "could not read file " << opts.lib1_path << "\n";
	      return abigail::tools_utils::ABIDIFF_ERROR;
	    }
	}
      catch(c_error e)
	{
	  emit_prefix(argv[0], cerr)
	    << "could not read file " << e.pathname << "\n";
	  return abigail::tools_utils::ABIDIFF_ERROR;
	}
      s = perform_compat_check_in_normal_mode(opts, ctxt, first_group,
					      second_group);
    }
  else
    { // This is the normal mode just comparing a single library
      // Read the first version of the library.
      ABG_ASSERT(!opts.lib1_path.empty());
      if (!abigail::tools_utils::check_file(opts.lib1_path, cerr,
					    opts.prog_name))
	return abigail::tools_utils::ABIDIFF_ERROR;
      type = abigail::tools_utils::guess_file_type(opts.lib1_path);
      if (type != abigail::tools_utils::FILE_TYPE_ELF)
	{
	  emit_prefix(argv[0], cerr)
	    << opts.lib1_path << " is not an ELF file\n";
	  return abigail::tools_utils::ABIDIFF_ERROR;
	}

<<<<<<< HEAD
      char*	     lib1_di_root = opts.lib1_di_root_path.get();
      vector<char**> lib1_di_roots;
      lib1_di_roots.push_back(&lib1_di_root);
      corpus_sptr lib1_corpus =
	read_corpus_from_elf(opts.lib1_path, lib1_di_roots, env.get(),
			     /*load_all_types=*/true, status);
      if (status & abigail::dwarf_reader::STATUS_DEBUG_INFO_NOT_FOUND)
	emit_prefix(argv[0], cerr)
	  << "could not read debug info for " << opts.lib1_path << "\n";
      if (status & abigail::dwarf_reader::STATUS_NO_SYMBOLS_FOUND)
=======
  // Read the second version of the library.
  corpus_sptr lib2_corpus;
  if (!opts.weak_mode)
    {
      ABG_ASSERT(!opts.lib2_path.empty());
      char * lib2_di_root = opts.lib2_di_root_path.get();
      vector<char**> lib2_di_roots;
      lib2_di_roots.push_back(&lib2_di_root);
      lib2_corpus = read_corpus_from_elf(opts.lib2_path,
					 lib2_di_roots, env.get(),
					 /*load_all_types=*/false,
					 status);
      if (status & abigail::elf_reader::STATUS_DEBUG_INFO_NOT_FOUND)
	emit_prefix(argv[0], cerr)
	  << "could not read debug info for " << opts.lib2_path << "\n";
      if (status & abigail::elf_reader::STATUS_NO_SYMBOLS_FOUND)
>>>>>>> 9eb931c1
	{
	  cerr << "could not read symbols from " << opts.lib1_path << "\n";
	  return abigail::tools_utils::ABIDIFF_ERROR;
	}
      if (!(status & abigail::elf_reader::STATUS_OK))
	{
	  emit_prefix(argv[0], cerr)
	    << "could not read file " << opts.lib1_path << "\n";
	  return abigail::tools_utils::ABIDIFF_ERROR;
	}


      // Read the second version of the library.
      corpus_sptr lib2_corpus;
      if (!opts.weak_mode)
	{
	  ABG_ASSERT(!opts.lib2_path.empty());
	  char*		 lib2_di_root = opts.lib2_di_root_path.get();
	  vector<char**> lib2_di_roots;
	  lib2_di_roots.push_back(&lib2_di_root);
	  lib2_corpus =
	    read_corpus_from_elf(opts.lib2_path, lib2_di_roots, env.get(),
				 /*load_all_types=*/true, status);
	  if (status & abigail::dwarf_reader::STATUS_DEBUG_INFO_NOT_FOUND)
	    emit_prefix(argv[0], cerr)
	      << "could not read debug info for " << opts.lib2_path << "\n";
	  if (status & abigail::dwarf_reader::STATUS_NO_SYMBOLS_FOUND)
	    {
	      emit_prefix(argv[0], cerr)
		<< "could not read symbols from " << opts.lib2_path << "\n";
	      return abigail::tools_utils::ABIDIFF_ERROR;
	    }
	  if (!(status & abigail::dwarf_reader::STATUS_OK))
	    {
	      emit_prefix(argv[0], cerr)
		<< "could not read file " << opts.lib2_path << "\n";
	      return abigail::tools_utils::ABIDIFF_ERROR;
	    }
	}

      if (opts.weak_mode)
	s = perform_compat_check_in_weak_mode(opts, ctxt, app_corpus,
					      lib1_corpus);
      else
	s = perform_compat_check_in_normal_mode(opts, ctxt, app_corpus,
						lib1_corpus, lib2_corpus);
    }
  return s;
}<|MERGE_RESOLUTION|>--- conflicted
+++ resolved
@@ -1,7 +1,7 @@
 // SPDX-License-Identifier: Apache-2.0 WITH LLVM-exception
 // -*- Mode: C++ -*-
 //
-// Copyright (C) 2014-2021 Red Hat, Inc.
+// Copyright (C) 2014-2022 Red Hat, Inc.
 //
 // Author: Dodji Seketeli
 
@@ -58,26 +58,6 @@
   options();
 
 public:
-<<<<<<< HEAD
-  string               prog_name;
-  string               unknow_option;
-  string               app_path;
-  string               lib1_path;
-  string               lib2_path;
-  shared_ptr<char>     app_di_root_path;
-  shared_ptr<char>     lib1_di_root_path;
-  shared_ptr<char>     lib2_di_root_path;
-  vector<string>       suppression_paths;
-  vector<string>       libdir2_paths;
-  bool                 display_help;
-  bool                 display_version;
-  bool                 weak_mode;
-  bool		       recursive;
-  bool                 list_undefined_symbols_only;
-  bool                 show_base_names;
-  bool                 show_redundant;
-  bool                 show_locs;
-=======
   string		prog_name;
   string		unknow_option;
   string		app_path;
@@ -87,16 +67,17 @@
   shared_ptr<char>	lib1_di_root_path;
   shared_ptr<char>	lib2_di_root_path;
   vector<string>	suppression_paths;
+  vector<string>        libdir2_paths;
   bool			display_help;
   bool			display_version;
   bool			weak_mode;
+  bool                  recursive;
   bool			list_undefined_symbols_only;
   bool			show_base_names;
   bool			show_redundant;
   bool			redundant_opt_set;
   bool			no_redundant_opt_set;
   bool			show_locs;
->>>>>>> 9eb931c1
 
   options(const char* program_name)
     :prog_name(program_name),
@@ -135,26 +116,17 @@
     "to the debug information directory for the first library\n"
     << "  --lib-debug-info-dir2|--libd2 <path-to-lib-debug-info2>  set the path "
     "to the debug information directory for the second library\n"
-<<<<<<< HEAD
-    <<  "--suppressions|--suppr <path> specify a suppression file\n"
-    << "--no-redundant  do not display redundant changes\n"
-    << "--no-show-locs  do now show location information\n"
-    << "--redundant  display redundant changes (this is the default)\n"
-    << "--weak-mode  check compatibility between the application and "
-       "just one version of the library.\n"
-    << "--recursive  include all application dependencies. When two app paths "
-    << "are specified the libraries from app2 are compared against app1\n"
-    << "--libdir2 <path-to-libdir2>  for recursive mode set the path to search"
-       "for the second set of libs (can be specified multiple times)\n";
-=======
     << "  --suppressions|--suppr <path> specify a suppression file\n"
     << "  --no-redundant  do not display redundant changes\n"
     << "  --no-show-locs  do now show location information\n"
     << "  --redundant  display redundant changes (this is the default)\n"
     << "  --weak-mode  check compatibility between the application and "
     "just one version of the library.\n"
+    << "--recursive  include all application dependencies. When two app paths "
+    << "are specified the libraries from app2 are compared against app1\n"
+    << "--libdir2 <path-to-libdir2>  for recursive mode set the path to search"
+       "for the second set of libs (can be specified multiple times)\n"
     ;
->>>>>>> 9eb931c1
 }
 
 static bool
@@ -350,7 +322,7 @@
   ldd(libnames, app_path);
   for (auto i : libnames)
     {
-      string& shortname = i.first;
+      // string& shortname = i.first;
       string& pathname = i.second;
       /* the checking is this an ELF done on the libraries below is
 	 intentionally skipped here because we are getting the library
@@ -442,7 +414,8 @@
 
   // compare lib1 and lib2 by looking at the functions and
   // variables which symbols are those undefined in the app.
-
+  // FIXME: this does not pick up underlinked symbols
+  //        Ref: https://sourceware.org/bugzilla/show_bug.cgi?id=27208
   for (elf_symbols::const_iterator i =
 	 app_corpus->get_sorted_undefined_fun_symbols().begin();
        i != app_corpus->get_sorted_undefined_fun_symbols().end();
@@ -463,6 +436,7 @@
     }
 
   // symbols undefined in the lib1 may be satisfied by the app
+  bool backref=false;
   for (elf_symbols::const_iterator i =
            lib1_corpus->get_sorted_undefined_fun_symbols().begin();
          i != lib1_corpus->get_sorted_undefined_fun_symbols().end();
@@ -470,11 +444,12 @@
       {
         string id = (*i)->get_id_string();
 	string name = (*i)->get_name();
-	bool found=app_corpus->lookup_function_symbol(name)==NULL;
-	std::cerr << name << '\t'  << (found?"found":"not found") << std::endl;
+	// bool found=app_corpus->lookup_function_symbol(name)==NULL;
+	// std::cerr << name << '\t'  << (found?"found":"not found") << std::endl;
 
 	if (app_corpus->lookup_function_symbol(name))
 	  {
+	    backref=true;
 	    lib1_corpus->get_sym_ids_of_fns_to_keep().push_back(id);
 	    lib2_corpus->get_sym_ids_of_fns_to_keep().push_back(id);
 	  }
@@ -488,13 +463,15 @@
 	string name = (*i)->get_name();
 	if (app_corpus->lookup_variable_symbol(name))
 	  {
+	    backref=true;
 	    lib1_corpus->get_sym_ids_of_vars_to_keep().push_back(id);
 	    lib2_corpus->get_sym_ids_of_vars_to_keep().push_back(id);
 	  }
       }
 
   if (!app_corpus->get_sorted_undefined_var_symbols().empty()
-      || !app_corpus->get_sorted_undefined_fun_symbols().empty())
+      || !app_corpus->get_sorted_undefined_fun_symbols().empty()
+      || backref)
     {
       lib1_corpus->maybe_drop_some_exported_decls();
       lib2_corpus->maybe_drop_some_exported_decls();
@@ -538,7 +515,6 @@
   return status;
 }
 
-<<<<<<< HEAD
 static abidiff_status
 perform_compat_check_in_normal_mode(options&	       opts,
 				    diff_context_sptr& ctxt,
@@ -549,7 +525,7 @@
   //      << lib2_corpora->get_corpora().size() << std::endl;
 
   abidiff_status status = abigail::tools_utils::ABIDIFF_OK;
-  for (auto i = 0; i < lib1_corpora->get_corpora().size(); i++)
+  for (auto i = 0UL; i < lib1_corpora->get_corpora().size(); i++)
     {
       // i is the index for the library taking the place of the app
       for (auto j = i; j < lib2_corpora->get_corpora().size(); j++)
@@ -568,10 +544,7 @@
   return status;
 }
 
-/// An description of a change of the type of a function.  It contains
-=======
 /// A description of a change of the type of a function.  It contains
->>>>>>> 9eb931c1
 /// the declaration of the function we are interested in, as well as
 /// the differences found in the type of that function.
 struct fn_change
@@ -646,6 +619,7 @@
   // In other words, let's only keep the functiond and variables from
   // lib_corpus that are consumed by app_corpus.
 
+  // FIXME: underlinked sybols are skipped
   for (elf_symbols::const_iterator i =
 	 app_corpus->get_sorted_undefined_fun_symbols().begin();
        i != app_corpus->get_sorted_undefined_fun_symbols().end();
@@ -664,6 +638,8 @@
       lib_corpus->get_sym_ids_of_vars_to_keep().push_back(id);
     }
 
+  // FIXME: functions and variables used by a library but provided
+  // by the app are skipped.
   if (!app_corpus->get_sorted_undefined_var_symbols().empty()
       || !app_corpus->get_sorted_undefined_fun_symbols().empty())
     lib_corpus->maybe_drop_some_exported_decls();
@@ -833,7 +809,9 @@
 	<< "Please select only one option to use.\n";
       return 1;
     }
-
+  // FIXME: probably need to emit a warning here about recursive not being
+  // supported in weak mode or actually implement it.
+  
   ABG_ASSERT(!opts.app_path.empty());
   if (!abigail::tools_utils::check_file(opts.app_path, cerr, opts.prog_name))
     return abigail::tools_utils::ABIDIFF_ERROR;
@@ -908,30 +886,10 @@
 
   abidiff_status s = abigail::tools_utils::ABIDIFF_OK;
 
-<<<<<<< HEAD
-
   /* This is a new mode. It looks at the DT_NEEDED for an app and loads
      all of those into a corpus group. It also loads a second version of
      the libraries and then does the comparison of with those. */
   if (opts.recursive)
-=======
-  char * lib1_di_root = opts.lib1_di_root_path.get();
-  vector<char**> lib1_di_roots;
-  lib1_di_roots.push_back(&lib1_di_root);
-  corpus_sptr lib1_corpus = read_corpus_from_elf(opts.lib1_path,
-						 lib1_di_roots, env.get(),
-						 /*load_all_types=*/false,
-						 status);
-  if (status & abigail::elf_reader::STATUS_DEBUG_INFO_NOT_FOUND)
-    emit_prefix(argv[0], cerr)
-      << "could not read debug info for " << opts.lib1_path << "\n";
-  if (status & abigail::elf_reader::STATUS_NO_SYMBOLS_FOUND)
-    {
-      cerr << "could not read symbols from " << opts.lib1_path << "\n";
-      return abigail::tools_utils::ABIDIFF_ERROR;
-    }
-  if (!(status & abigail::elf_reader::STATUS_OK))
->>>>>>> 9eb931c1
     {
       // add these corpuses to the corpus group
       corpus_group_sptr first_group(new corpus_group(env.get()));
@@ -954,7 +912,7 @@
 	      for (auto i : libnames)
 		{
 		  string& shortname = i.first;
-		  /* fixme: this needs to have a way to specify alternative
+		  /* FIXME: this needs to have a way to specify alternative
 		     libraries in the second group. Possibly allow the users to
 		     specify multiple lib-v2-paths in the format of
 		     lib-v2-name:lib-v2-newpath or something like that. */
@@ -989,26 +947,20 @@
 	}
       catch(cg_error e)
 	{
-	  if (e.stat & abigail::dwarf_reader::STATUS_DEBUG_INFO_NOT_FOUND)
+	  if (e.stat & abigail::elf_reader::STATUS_DEBUG_INFO_NOT_FOUND)
 	    emit_prefix(argv[0], cerr)
 	      << "could not read debug info for " << e.pathname << "\n";
-	  if (e.stat & abigail::dwarf_reader::STATUS_NO_SYMBOLS_FOUND)
+	  if (e.stat & abigail::elf_reader::STATUS_NO_SYMBOLS_FOUND)
 	    {
 	      cerr << "could not read symbols from " << e.pathname << "\n";
 	      return abigail::tools_utils::ABIDIFF_ERROR;
 	    }
-	  if (!(e.stat & abigail::dwarf_reader::STATUS_OK))
+	  if (!(e.stat & abigail::elf_reader::STATUS_OK))
 	    {
 	      emit_prefix(argv[0], cerr)
 		<< "could not read file " << opts.lib1_path << "\n";
 	      return abigail::tools_utils::ABIDIFF_ERROR;
 	    }
-	}
-      catch(c_error e)
-	{
-	  emit_prefix(argv[0], cerr)
-	    << "could not read file " << e.pathname << "\n";
-	  return abigail::tools_utils::ABIDIFF_ERROR;
 	}
       s = perform_compat_check_in_normal_mode(opts, ctxt, first_group,
 					      second_group);
@@ -1028,35 +980,16 @@
 	  return abigail::tools_utils::ABIDIFF_ERROR;
 	}
 
-<<<<<<< HEAD
       char*	     lib1_di_root = opts.lib1_di_root_path.get();
       vector<char**> lib1_di_roots;
       lib1_di_roots.push_back(&lib1_di_root);
       corpus_sptr lib1_corpus =
 	read_corpus_from_elf(opts.lib1_path, lib1_di_roots, env.get(),
 			     /*load_all_types=*/true, status);
-      if (status & abigail::dwarf_reader::STATUS_DEBUG_INFO_NOT_FOUND)
+      if (status & abigail::elf_reader::STATUS_DEBUG_INFO_NOT_FOUND)
 	emit_prefix(argv[0], cerr)
 	  << "could not read debug info for " << opts.lib1_path << "\n";
-      if (status & abigail::dwarf_reader::STATUS_NO_SYMBOLS_FOUND)
-=======
-  // Read the second version of the library.
-  corpus_sptr lib2_corpus;
-  if (!opts.weak_mode)
-    {
-      ABG_ASSERT(!opts.lib2_path.empty());
-      char * lib2_di_root = opts.lib2_di_root_path.get();
-      vector<char**> lib2_di_roots;
-      lib2_di_roots.push_back(&lib2_di_root);
-      lib2_corpus = read_corpus_from_elf(opts.lib2_path,
-					 lib2_di_roots, env.get(),
-					 /*load_all_types=*/false,
-					 status);
-      if (status & abigail::elf_reader::STATUS_DEBUG_INFO_NOT_FOUND)
-	emit_prefix(argv[0], cerr)
-	  << "could not read debug info for " << opts.lib2_path << "\n";
       if (status & abigail::elf_reader::STATUS_NO_SYMBOLS_FOUND)
->>>>>>> 9eb931c1
 	{
 	  cerr << "could not read symbols from " << opts.lib1_path << "\n";
 	  return abigail::tools_utils::ABIDIFF_ERROR;
@@ -1080,16 +1013,16 @@
 	  lib2_corpus =
 	    read_corpus_from_elf(opts.lib2_path, lib2_di_roots, env.get(),
 				 /*load_all_types=*/true, status);
-	  if (status & abigail::dwarf_reader::STATUS_DEBUG_INFO_NOT_FOUND)
+	  if (status & abigail::elf_reader::STATUS_DEBUG_INFO_NOT_FOUND)
 	    emit_prefix(argv[0], cerr)
 	      << "could not read debug info for " << opts.lib2_path << "\n";
-	  if (status & abigail::dwarf_reader::STATUS_NO_SYMBOLS_FOUND)
+	  if (status & abigail::elf_reader::STATUS_NO_SYMBOLS_FOUND)
 	    {
 	      emit_prefix(argv[0], cerr)
 		<< "could not read symbols from " << opts.lib2_path << "\n";
 	      return abigail::tools_utils::ABIDIFF_ERROR;
 	    }
-	  if (!(status & abigail::dwarf_reader::STATUS_OK))
+	  if (!(status & abigail::elf_reader::STATUS_OK))
 	    {
 	      emit_prefix(argv[0], cerr)
 		<< "could not read file " << opts.lib2_path << "\n";
