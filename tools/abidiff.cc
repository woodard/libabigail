--- conflicted
+++ resolved
@@ -78,11 +78,7 @@
   bool			no_default_supprs;
   bool			no_arch;
   bool			no_corpus;
-<<<<<<< HEAD
-  bool                  ignore_soname;
-=======
   bool			ignore_soname;
->>>>>>> 707e47f4
   bool			leaf_changes_only;
   bool			fail_no_debug_info;
   bool			show_hexadecimal_values;
