--- conflicted
+++ resolved
@@ -33,10 +33,7 @@
 #include "abg-libxml-utils.h"
 #include "abg-reader.h"
 #include "abg-corpus.h"
-<<<<<<< HEAD
-=======
 #include "abg-symtab-reader.h"
->>>>>>> 9eb931c1
 
 ABG_END_EXPORT_DECLARATIONS
 // </headers defining libabigail's API>
@@ -6266,10 +6263,7 @@
   }
 };//end array_deleter
 
-<<<<<<< HEAD
-=======
-
->>>>>>> 9eb931c1
+
 /// Create an xml_reader::read_context to read a native XML ABI file.
 ///
 /// @param path the path to the native XML file to read.
